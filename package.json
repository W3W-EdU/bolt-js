{
  "name": "@slack/bolt",
  "version": "1.8.0",
  "description": "A framework for building Slack apps, fast.",
  "author": "Slack Technologies, Inc.",
  "license": "MIT",
  "keywords": [
    "slack",
    "bot",
    "events-api",
    "slash-commands",
    "interactive-components",
    "api",
    "chatops",
    "integration",
    "slack-app"
  ],
  "main": "./dist/index.js",
  "types": "./dist/index.d.ts",
  "files": [
    "dist/**/*"
  ],
  "engines": {
    "node": ">=10.13.0",
    "npm": ">=6.4.1"
  },
  "scripts": {
    "prepare": "npm run build",
    "build": "tsc",
    "build:clean": "shx rm -rf ./dist ./coverage ./.nyc_output",
    "lint": "tslint --project .",
    "test-lint": "tslint --project tsconfig.test.json \"src/**/*.spec.ts\" && tslint --project tsconfig.test.json \"src/test-helpers.ts\"",
    "mocha": "nyc mocha --config .mocharc.json \"src/**/*.spec.ts\"",
    "test": "npm run lint && npm run test-lint && npm run mocha && npm run test:integration",
    "test:integration": "cd integration-tests && npm install && npm test",
    "coverage": "codecov"
  },
  "repository": "slackapi/bolt",
  "homepage": "https://slack.dev/bolt",
  "bugs": {
    "url": "https://github.com/slackapi/bolt/issues"
  },
  "dependencies": {
    "@slack/logger": "^2.0.0",
    "@slack/types": "^1.4.0",
    "@slack/web-api": "^5.8.0",
    "@types/express": "^4.16.1",
    "@types/node": ">=10",
<<<<<<< HEAD
    "@types/promise.allsettled": "^1.0.3",
    "axios": "^0.18.1",
=======
    "axios": "^0.19.0",
>>>>>>> a8abaf95
    "express": "^4.16.4",
    "please-upgrade-node": "^3.2.0",
    "promise.allsettled": "^1.0.2",
    "raw-body": "^2.3.3",
    "tsscmp": "^1.0.6"
  },
  "devDependencies": {
    "@types/chai": "^4.1.7",
    "@types/mocha": "^5.2.6",
    "@types/sinon": "^7.0.11",
    "chai": "^4.2.0",
    "codecov": "^3.2.0",
    "mocha": "^6.1.4",
    "nyc": "^14.0.0",
    "rewiremock": "^3.13.4",
    "shx": "^0.3.2",
    "sinon": "^7.3.1",
    "source-map-support": "^0.5.12",
    "ts-node": "^8.1.0",
    "tslint": "^5.15.0",
    "tslint-config-airbnb": "^5.11.1",
    "typescript": "^3.4.3"
  }
}<|MERGE_RESOLUTION|>--- conflicted
+++ resolved
@@ -46,12 +46,8 @@
     "@slack/web-api": "^5.8.0",
     "@types/express": "^4.16.1",
     "@types/node": ">=10",
-<<<<<<< HEAD
     "@types/promise.allsettled": "^1.0.3",
-    "axios": "^0.18.1",
-=======
     "axios": "^0.19.0",
->>>>>>> a8abaf95
     "express": "^4.16.4",
     "please-upgrade-node": "^3.2.0",
     "promise.allsettled": "^1.0.2",
