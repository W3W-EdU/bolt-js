{
  "name": "@slack/bolt",
<<<<<<< HEAD
  "version": "3.17.1-customFunctionBeta.0",
=======
  "version": "3.20.0",
>>>>>>> a717253f
  "description": "A framework for building Slack apps, fast.",
  "author": "Slack Technologies, LLC",
  "license": "MIT",
  "keywords": [
    "slack",
    "bot",
    "events-api",
    "slash-commands",
    "interactive-components",
    "api",
    "chatops",
    "integration",
    "slack-app"
  ],
  "main": "./dist/index.js",
  "types": "./dist/index.d.ts",
  "files": [
    "dist/**/*"
  ],
  "engines": {
    "node": ">=12.13.0",
    "npm": ">=6.12.0"
  },
  "scripts": {
    "prepare": "npm run build",
    "build": "tsc",
    "build:clean": "shx rm -rf ./dist ./coverage ./.nyc_output",
    "lint": "eslint --fix --ext .ts src",
    "mocha": "TS_NODE_PROJECT=tsconfig.json nyc mocha --config .mocharc.json \"src/**/*.spec.ts\"",
    "test": "npm run build && npm run lint && npm run mocha && npm run test:types",
    "test:coverage": "npm run mocha && nyc report --reporter=text",
    "test:types": "tsd",
    "watch": "npx nodemon --watch 'src' --ext 'ts' --exec npm run build"
  },
  "repository": "slackapi/bolt",
  "homepage": "https://slack.dev/bolt-js",
  "bugs": {
    "url": "https://github.com/slackapi/bolt-js/issues"
  },
  "dependencies": {
    "@slack/logger": "^4.0.0",
    "@slack/oauth": "^2.6.2",
    "@slack/socket-mode": "^1.3.3",
    "@slack/types": "^2.11.0",
    "@slack/web-api": "^6.12.0",
    "@types/express": "^4.16.1",
    "@types/promise.allsettled": "^1.0.3",
    "@types/tsscmp": "^1.0.0",
    "axios": "^1.7.3",
    "express": "^4.16.4",
    "path-to-regexp": "^6.2.1",
    "please-upgrade-node": "^3.2.0",
    "promise.allsettled": "^1.0.2",
    "raw-body": "^2.3.3",
    "tsscmp": "^1.0.6"
  },
  "devDependencies": {
    "@types/chai": "^4.1.7",
    "@types/mocha": "^10.0.1",
    "@types/node": "22.2.0",
    "@types/sinon": "^7.0.11",
    "@typescript-eslint/eslint-plugin": "^4.4.1",
    "@typescript-eslint/parser": "^4.4.0",
    "chai": "~4.3.0",
    "eslint": "^7.26.0",
    "eslint-config-airbnb-base": "^14.2.1",
    "eslint-config-airbnb-typescript": "^12.3.1",
    "eslint-plugin-import": "^2.28.0",
    "eslint-plugin-jsdoc": "^30.6.1",
    "eslint-plugin-jsx-a11y": "^6.5.1",
    "eslint-plugin-node": "^11.1.0",
    "eslint-plugin-react": "^7.29.3",
    "eslint-plugin-react-hooks": "^4.3.0",
    "mocha": "^10.2.0",
    "nyc": "^15.1.0",
    "rewiremock": "^3.13.4",
    "shx": "^0.3.2",
    "sinon": "^7.3.1",
    "source-map-support": "^0.5.12",
    "ts-node": "^8.1.0",
    "tsd": "^0.22.0",
    "typescript": "4.8.4"
  },
  "tsd": {
    "directory": "types-tests"
  }
}<|MERGE_RESOLUTION|>--- conflicted
+++ resolved
@@ -1,10 +1,6 @@
 {
   "name": "@slack/bolt",
-<<<<<<< HEAD
-  "version": "3.17.1-customFunctionBeta.0",
-=======
-  "version": "3.20.0",
->>>>>>> a717253f
+  "version": "3.20.0-customFunctionBeta.1",
   "description": "A framework for building Slack apps, fast.",
   "author": "Slack Technologies, LLC",
   "license": "MIT",
