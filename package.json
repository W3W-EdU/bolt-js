--- conflicted
+++ resolved
@@ -22,11 +22,7 @@
   ],
   "engines": {
     "node": ">=12.13.0",
-<<<<<<< HEAD
     "npm": ">=6.12.0"
-=======
-    "npm": ">=6.4.1"
->>>>>>> eabe70d7
   },
   "scripts": {
     "prepare": "npm run build",
