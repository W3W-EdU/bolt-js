{
  "name": "slapp",
  "version": "3.3.0",
  "description": "A module for Slack App integrations",
  "main": "./build/index.js",
  "types": "./build/index.d.ts",
  "scripts": {
    "build": "tsc",
    "test": "npm run lint && npm run coverage",
    "lint": "tslint --project .",
    "unit": "ava --verbose --serial",
    "coverage": "nyc --check-coverage --statements 100 ava --verbose --serial",
    "lcov": "nyc --reporter lcov ava --serial",
    "docs": "node scripts/docs.js",
    "coveralls": "npm run lcov && cat ./coverage/lcov.info | coveralls"
  },
  "repository": {
    "type": "git",
    "url": "git+https://github.com/missionsai/slapp.git"
  },
  "keywords": [
    "slack",
    "bot",
    "missions"
  ],
  "author": "Mike Brevoort",
  "license": "MIT",
  "bugs": {
    "url": "https://github.com/missionsai/slapp/issues"
  },
  "homepage": "https://github.com/missionsai/slapp#readme",
  "engines": {
    "node": ">=8.9.0"
  },
  "dependencies": {
    "@slack/client": "^4.8.0",
<<<<<<< HEAD
    "@types/node": "^10.12.19",
=======
    "@types/node": ">=8",
    "@types/request": "^2.48.1",
>>>>>>> 5b627af4
    "body-parser": "^1.15.2",
    "chalk": "^1.1.3",
    "deap": "^1.0.0",
    "js-queue": "^1.0.0",
    "path-to-regexp": "^2.0.0",
    "request": "^2.73.0"
  },
  "devDependencies": {
    "ava": "^0.15.2",
    "coveralls": "3.0.1",
    "dox": "^0.8.1",
    "nyc": "^7.0.0",
    "sinon": "^1.17.4",
    "standard": "^7.1.2",
    "tslint": "^5.12.1",
    "tslint-config-airbnb": "^5.11.1",
    "typescript": "^3.2.4"
  }
}<|MERGE_RESOLUTION|>--- conflicted
+++ resolved
@@ -34,12 +34,8 @@
   },
   "dependencies": {
     "@slack/client": "^4.8.0",
-<<<<<<< HEAD
-    "@types/node": "^10.12.19",
-=======
     "@types/node": ">=8",
     "@types/request": "^2.48.1",
->>>>>>> 5b627af4
     "body-parser": "^1.15.2",
     "chalk": "^1.1.3",
     "deap": "^1.0.0",
